--- conflicted
+++ resolved
@@ -57,60 +57,30 @@
 def register():
     if request.method == 'GET':
         return app.send_static_file('register/register.html')
-<<<<<<< HEAD
-    else:
-        try:
-            registerInfo = _get_payload()
-            username = (registerInfo.get("username") or "").strip()
-            password = registerInfo.get("password") or ""
-            password_confirmation = registerInfo.get("password_confirmation")
-            register_status = user_manager.register_page_add_user(username, password, password_confirmation, domain_engine)
-            if "message" in register_status:
-                session["username"] = username
-                return jsonify(register_status), 201
-            elif "error" in register_status:
-                if register_status["error"] == "Username already taken.":
-                    return jsonify(register_status), 409
-                return jsonify(register_status), 400
-        except Exception as e:
-            return jsonify({"error": f"User could not be registered: {str(e)}"}), 500
-=======
-
+    
     try:
-        payload = _get_payload()
-
-        username = (payload.get("username") or "").strip()
-        password = payload.get("password") or ""
-        password_confirmation = payload.get("password_confirmation") or ""
-
-        result = user_manager.register_page_add_user(
-            username,
-            password,
-            password_confirmation,
-            domain_engine
-        )
-
-        # test expects:
-        # - invalid username → 400
-        # - existing username → 409
-        # - success → 200
-
-        if "error" in result:
-            error_msg = result["error"].lower()
-
-            if "already" in error_msg:
-                return jsonify(result), 409
-
-            return jsonify(result), 400
-
-        # success
-        session["username"] = username
-        return jsonify(result), 201
-
+        # Getting Payload
+        registerInfo = _get_payload()
+        # Extracting username, password and password confirmation
+        username = (registerInfo.get("username") or "").strip()
+        password = registerInfo.get("password") or ""
+        password_confirmation = registerInfo.get("password_confirmation")
+        # Registering username and getting status message
+        register_status = user_manager.register_page_add_user(username, password, password_confirmation, domain_engine)
+        # Return code, if:
+        # 201 - username registered Succesfully
+        # 400 - invalid fields
+        # 409 - username already existing
+        # 500 - internal server error
+        if "message" in register_status:
+            session["username"] = username
+            return jsonify(register_status), 201
+        elif "error" in register_status:
+            if register_status["error"] == "Username already taken.":
+                return jsonify(register_status), 409
+            return jsonify(register_status), 400
     except Exception as e:
-        return jsonify({"error": f"User could not be registered: {str(e)}"}), 400
-
->>>>>>> 829cd242
+        return jsonify({"error": f"User could not be registered: {str(e)}"}), 500
 
 @app.route('/dashboard', methods=['GET'])
 def dashboard():
