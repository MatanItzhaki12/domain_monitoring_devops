<<<<<<< HEAD
from .Aux_Library import check_get_webpage, check_register_user
import pytest
from UserManagementModule import UserManager as UM

pytestmark = pytest.mark.order(1)
=======
from .Aux_Library import check_get_webpage, check_register_user, get
import pytest
from UserManagementModule import UserManager as UM

pytestmark = pytest.mark.order(2)
>>>>>>> 829cd242

# Fixtures

@pytest.fixture(scope="module")
def existing_username():
    return "test1"

@pytest.fixture(scope="module")
def new_username():
    return "test57"

# Tests

@pytest.mark.order(1)
def test_register_page_access():
    # Check if the /register page is accessible
    assert check_get_webpage("/register").ok == True

# Invalid Username Tests

@pytest.mark.order(2)
@pytest.mark.parametrize(
    "username,password,password_confirmation",
    [
        # Empty or space username
        ("", "Qwe12345", "Qwe12345"),
        ("", "Qwe12345", "Qwe12346"),
        ("", "Qwe1234", "Qwe1234"),
        ("", "Qwe1234567890", "Qwe1234567890"),
        ("", "qwe12345", "qwe12345"),
        ("", "QWE12345", "QWE12345"),
        ("", "Qwertyuiop", "Qwertyuiop"),
        ("", "Qwe12345!", "Qwe12345!"),
        (" ", "Qwe12345", "Qwe12345")
    ]
)
def test_register_invalid_username(username, password, password_confirmation): 
    # Invalid or empty username should be rejected
    expected_response = {"error": "Username invalid."} 
    response = check_register_user(username=username, password=password, 
                                   password_confirmation=password_confirmation)
    assert response.status_code == 400
    assert response.json() == expected_response
    
@pytest.mark.order(3)
@pytest.mark.parametrize(
    "password,password_confirmation",
    [
        ("Qwe12345", "Qwe12345"),
        ("Qwe12345", "Qwe12346"),
        ("Qwe1234", "Qwe1234"),
        ("Qwe1234567890", "Qwe1234567890"),
        ("qwe12345", "qwe12345"),
        ("QWE12345", "QWE12345"),
        ("Qwertyuiop", "Qwertyuiop"),
        ("Qwe12345!", "Qwe12345!")
    ]
)
def test_register_existing_username(existing_username, password, password_confirmation):

    # username already exists
    expected_response = {"error": "Username already taken."}
    response = check_register_user(username=existing_username, password=password, 
                                   password_confirmation=password_confirmation)
    assert response.status_code == 409
    assert response.json() == expected_response

# Invalid Password Confirmatiom Tests

@pytest.mark.order(4)
@pytest.mark.parametrize(
    "password,password_confirmation",
    [
        ("Qwe12345", "Qwe12346"),
        ("Qwe12345", "Qwe1234"),
        ("Qwe123456", "Qwe12345"),
        ("Qwe1234567891", "Qwe12345678901"),
        ("qwe12345", "Qwe12345"),
        ("QWE12345", "Qwe12345"),
        ("Qwertyuiop", "Qwertyuiopq"),
        ("Qwe12345!", "Qwe12345")
    ]
)
def test_register_invalid_password_confirmation(new_username, password, password_confirmation):
    # checking if password and password confirmation are the same
    expected_response = {"error": "Password and Password Confirmation are not the same."}
    response = check_register_user(username=new_username, password=password, 
                                   password_confirmation=password_confirmation)
    assert response.status_code == 400
    assert response.json() == expected_response
    
# Invalid Password Tests   

@pytest.mark.order(5)
@pytest.mark.parametrize(
    "password,password_confirmation,expected_response",
    [
        # password not long enough - less than 8 characters
        ("Qwe1234", "Qwe1234", {"error": "Password is not between 8 to 12 characters."}),
        ("Qwe123", "Qwe123", {"error": "Password is not between 8 to 12 characters."}),
        ("qwe1234", "qwe1234", {"error": "Password is not between 8 to 12 characters."}),
        ("QWE123", "QWE123", {"error": "Password is not between 8 to 12 characters."}),
        ("Qwert", "Qwert", {"error": "Password is not between 8 to 12 characters."}),
        ("Qwe12!", "Qwe12!", {"error": "Password is not between 8 to 12 characters."}),    
        # password too long - more than 12 characters
        ("Qwe1234567890", "Qwe1234567890", {"error": "Password is not between 8 to 12 characters."}),
        ("Qwe123456789012", "Qwe123456789012", {"error": "Password is not between 8 to 12 characters."}),
        ("qwe1234567890", "qwe1234567890", {"error": "Password is not between 8 to 12 characters."}),
        ("QWE1234567890", "QWE1234567890", {"error": "Password is not between 8 to 12 characters."}),
        ("Qwertyuiopasd", "Qwertyuiopasd", {"error": "Password is not between 8 to 12 characters."}),
        ("Qwe123456789!", "Qwe123456789!", {"error": "Password is not between 8 to 12 characters."}),
        # password does not include at least one uppercase character
        ("qwe12345", "qwe12345", {"error": "Password does not include at least one uppercase character."}),
        ("qwertyuiop", "qwertyuiop", {"error": "Password does not include at least one uppercase character."}),
        ("qwe12345!", "qwe12345!", {"error": "Password does not include at least one uppercase character."}),
        # password does not include at least one lowercase character
        ("QWE12345", "QWE12345", {"error": "Password does not include at least one lowercase character."}),
        ("QWERTYUIOP", "QWERTYUIOP", {"error": "Password does not include at least one lowercase character."}),
        ("QWE12345!", "QWE12345!", {"error": "Password does not include at least one lowercase character."}),
        # password does not include at least one digits
        ("Qwertyuiop", "Qwertyuiop", {"error": "Password does not include at least one digit."}),
        ("Qwertyuiop!", "Qwertyuiop!", {"error": "Password does not include at least one digit."}),
        # password include characters that are not uppercase, lowercase or digits
        ("Qwe12345!", "Qwe12345!", {"error": "Password should include only uppercase characters, lowercase characters and digits!"})
    ]

)
def test_register_invalid_password(new_username, password, password_confirmation, expected_response):
    # Invalid password formats should be rejected
    response = check_register_user(username=new_username, password=password, 
                                   password_confirmation=password_confirmation)
    assert response.status_code == 400
    assert response.json() == expected_response


@pytest.mark.order(-1)
def test_register_successful_registration(new_username):
    # check the registration of fully valid users 
    expected_response = {"message" : "Registered Successfully"}
    # Test 1
    response = check_register_user(username=new_username, password="Qwe12345", 
                                   password_confirmation="Qwe12345")
    assert response.status_code == 201
    assert response.json() == expected_response
    
    # Removing new test user
<<<<<<< HEAD
    UM().remove_user(new_username)
=======
    UM().remove_user(new_username)
    results = get("/reload_users_to_memory")
>>>>>>> 829cd242
<|MERGE_RESOLUTION|>--- conflicted
+++ resolved
@@ -1,16 +1,8 @@
-<<<<<<< HEAD
-from .Aux_Library import check_get_webpage, check_register_user
-import pytest
-from UserManagementModule import UserManager as UM
-
-pytestmark = pytest.mark.order(1)
-=======
 from .Aux_Library import check_get_webpage, check_register_user, get
 import pytest
 from UserManagementModule import UserManager as UM
 
 pytestmark = pytest.mark.order(2)
->>>>>>> 829cd242
 
 # Fixtures
 
@@ -157,9 +149,5 @@
     assert response.json() == expected_response
     
     # Removing new test user
-<<<<<<< HEAD
-    UM().remove_user(new_username)
-=======
     UM().remove_user(new_username)
     results = get("/reload_users_to_memory")
->>>>>>> 829cd242
