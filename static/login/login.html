--- conflicted
+++ resolved
@@ -10,7 +10,6 @@
 <body>
     <h1 class="title">Domain Monitoring System</h1>
     <span class="subtitle">Please sign in to your account</span>
-<<<<<<< HEAD
         <div class="container">
             <form action="#" method="post">
                 <span id="field-name">Username</span>
@@ -22,19 +21,5 @@
                 <input type="submit" id="register" value="Register" class="buttons">
             </form>
         </div>
-=======
-
-    <div class="container">
-        <!-- Add id to the form -->
-        <form id="loginForm">
-            <input type="text" id="username" name="username" placeholder="Username" required>
-            <input type="password" id="password" name="password" placeholder="Password" required>
-            <input type="submit" value="Login" class="buttons">
-        </form>
-
-        <!-- Message placeholder for errors/success -->
-        <p id="loginMessage"></p>
-    </div>
->>>>>>> c2c9bb76
 </body>
 </html>